--- conflicted
+++ resolved
@@ -1,11 +1,9 @@
 """Omnibenchmark"""
 
 # Version of the omnibenchmark package
-<<<<<<< HEAD
-__version__ = "0.0.20"
-=======
+
 __version__ = "0.0.22"
->>>>>>> bb480673
+
 
 from omnibenchmark import core, management, renku_commands, utils
 
